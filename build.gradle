import org.gradle.internal.os.OperatingSystem

plugins {
    id 'java-library'
    id 'java'
    id 'maven-publish'
    id 'net.ltgt.apt' version '0.10'
    id 'org.jetbrains.kotlin.jvm' version '1.4.21'
    id 'checkstyle'
}

group 'net.minestom.server'
version '1.0'

sourceCompatibility = 1.11
project.ext.lwjglVersion = "3.2.3"

switch (OperatingSystem.current()) {
    case OperatingSystem.LINUX:
        def osArch = System.getProperty("os.arch")
        project.ext.lwjglNatives = osArch.startsWith("arm") || osArch.startsWith("aarch64")
                ? "natives-linux-${osArch.contains("64") || osArch.startsWith("armv8") ? "arm64" : "arm32"}"
                : "natives-linux"
        break
    case OperatingSystem.MAC_OS:
        project.ext.lwjglNatives = "natives-macos"
        break
    case OperatingSystem.WINDOWS:
        project.ext.lwjglNatives = System.getProperty("os.arch").contains("64") ? "natives-windows" : "natives-windows-x86"
        break
}

allprojects {
    repositories {
        mavenCentral()
        maven { url 'https://libraries.minecraft.net' }
        maven { url 'https://jitpack.io' }
        maven {
            name 'sponge'
            url 'https://repo.spongepowered.org/maven'
        }
        maven {
            url "https://repo.velocitypowered.com/snapshots/"
        }
    }
    javadoc {
        options {
            destinationDir(file("docs"))
            addBooleanOption('html5', true)
            links "https://jd.adventure.kyori.net/api/$adventureVersion/"
            links "https://docs.oracle.com/en/java/javase/11/docs/api/"
        }

        // see https://stackoverflow.com/a/56641766
        doLast {
            // Append the fix to the file
            def searchScript = new File(destinationDir.getAbsolutePath() + '/search.js')
            searchScript.append '\n\n' +
                    'getURLPrefix = function(ui) {\n' +
                    '    return \'\';\n' +
                    '};\n'
        }
    }

    checkstyle {
        toolVersion "8.37"
        configFile file("${projectDir}/minestom_checks.xml")
    }
}

sourceSets {
    main {
        java {
            srcDir 'src/main/java'
            srcDir 'src/autogenerated/java'
        }
    }
    generators {
        java {
            srcDir 'src/generators/java'
        }

        compileClasspath += sourceSets.main.runtimeClasspath
        runtimeClasspath += sourceSets.main.runtimeClasspath
    }
    lwjgl {
        java {
            srcDir 'src/lwjgl/java'
        }

        compileClasspath += sourceSets.main.runtimeClasspath
        runtimeClasspath += sourceSets.main.runtimeClasspath
    }
}

java {
    // Minestom uses LWJGL libs as optional dependency if interfacing with a GPU is asked
    registerFeature("lwjgl") {
        usingSourceSet(sourceSets.lwjgl)
        withJavadocJar()
        withSourcesJar()
    }

    registerFeature("generators") {
        usingSourceSet(sourceSets.generators)
        withJavadocJar()
        withSourcesJar()
    }

    withJavadocJar()
    withSourcesJar()
}

test {
    useJUnitPlatform()
}

dependencies {
    // Junit Testing Framework
    testImplementation 'org.junit.jupiter:junit-jupiter-api:5.6.2'
    testRuntimeOnly('org.junit.jupiter:junit-jupiter-engine:5.6.2')

    // Only here to ensure J9 module support for extensions and our classloaders
    testCompileOnly "org.mockito:mockito-core:2.28.2"

    // Netty
    api 'io.netty:netty-handler:4.1.59.Final'
    api 'io.netty:netty-codec:4.1.59.Final'
    api 'io.netty:netty-transport-native-epoll:4.1.59.Final:linux-x86_64'
    api 'io.netty:netty-transport-native-kqueue:4.1.59.Final:osx-x86_64'
    api 'io.netty.incubator:netty-incubator-transport-native-io_uring:0.0.4.Final:linux-x86_64'

    // https://mvnrepository.com/artifact/org.apache.commons/commons-text
    compile group: 'org.apache.commons', name: 'commons-text', version: '1.9'

    // https://mvnrepository.com/artifact/it.unimi.dsi/fastutil
    api 'it.unimi.dsi:fastutil:8.5.2'

    // https://mvnrepository.com/artifact/com.google.code.gson/gson
    api 'com.google.code.gson:gson:2.8.6'

    // Noise library for terrain generation
    // https://jitpack.io/#Articdive/Jnoise
    api 'com.github.Articdive:Jnoise:1.0.0'

    // https://mvnrepository.com/artifact/org.rocksdb/rocksdbjni
    api 'org.rocksdb:rocksdbjni:6.15.2'

    // Logging
    api 'org.apache.logging.log4j:log4j-core:2.14.0'
    // SLF4J is the base logger for most libraries, therefore we can hook it into log4j2.
    api 'org.apache.logging.log4j:log4j-slf4j-impl:2.14.0'

    // Guava 21.0+ required for Mixin, but Authlib imports 17.0
<<<<<<< HEAD
    api 'com.google.guava:guava:21.0'
=======
    api 'com.google.guava:guava:30.1-jre'
    api 'com.mojang:authlib:1.5.21'
>>>>>>> 4cf66fde

    // Code modification
    api "org.ow2.asm:asm:${asmVersion}"
    api "org.ow2.asm:asm-tree:${asmVersion}"
    api "org.ow2.asm:asm-analysis:${asmVersion}"
    api "org.ow2.asm:asm-util:${asmVersion}"
    api "org.ow2.asm:asm-commons:${asmVersion}"
    api "org.spongepowered:mixin:${mixinVersion}"

    // Compression
    implementation "com.velocitypowered:velocity-native:1.1.0-SNAPSHOT"

    // Path finding
    api 'com.github.MadMartian:hydrazine-path-finding:1.5.4'

    api "org.jetbrains.kotlin:kotlin-stdlib-jdk8:${project.kotlinVersion}"
    api "org.jetbrains.kotlin:kotlin-reflect:${project.kotlinVersion}"

    // NBT parsing/manipulation/saving
    api("com.github.jglrxavpok:Hephaistos:${project.hephaistosVersion}")
    api("com.github.jglrxavpok:Hephaistos:${project.hephaistosVersion}:gson")
    api("com.github.jglrxavpok:Hephaistos:${project.hephaistosVersion}") {
        capabilities {
            requireCapability("org.jglrxavpok.nbt:Hephaistos-gson")
        }
    }

    api "com.github.Minestom:DependencyGetter:v1.0.1"

    // Adventure, for user-interface
    api "net.kyori:adventure-api:$adventureVersion"
    api "net.kyori:adventure-text-serializer-gson:$adventureVersion"
    api "net.kyori:adventure-text-serializer-plain:$adventureVersion"
    api "net.kyori:adventure-text-serializer-legacy:$adventureVersion"

    // LWJGL, for map rendering
    lwjglApi platform("org.lwjgl:lwjgl-bom:$lwjglVersion")

    lwjglApi "org.lwjgl:lwjgl"
    lwjglApi "org.lwjgl:lwjgl-egl"
    lwjglApi "org.lwjgl:lwjgl-opengl"
    lwjglApi "org.lwjgl:lwjgl-opengles"
    lwjglApi "org.lwjgl:lwjgl-glfw"
    lwjglApi "org.lwjgl:lwjgl-glfw"
    lwjglApi 'org.joml:joml:1.9.25'
    lwjglRuntimeOnly "org.lwjgl:lwjgl::$lwjglNatives"
    lwjglRuntimeOnly "org.lwjgl:lwjgl-opengl::$lwjglNatives"
    lwjglRuntimeOnly "org.lwjgl:lwjgl-opengles::$lwjglNatives"
    lwjglRuntimeOnly "org.lwjgl:lwjgl-glfw::$lwjglNatives"


    generatorsImplementation("com.squareup:javapoet:1.13.0")
}

configurations.all {
    // we use jetbrains annotations
    exclude group: "org.checkerframework", module: "checker-qual"
}

publishing {
    publications {
        mavenJava(MavenPublication) {
            from components.java
        }
    }
}<|MERGE_RESOLUTION|>--- conflicted
+++ resolved
@@ -152,12 +152,7 @@
     api 'org.apache.logging.log4j:log4j-slf4j-impl:2.14.0'
 
     // Guava 21.0+ required for Mixin, but Authlib imports 17.0
-<<<<<<< HEAD
-    api 'com.google.guava:guava:21.0'
-=======
     api 'com.google.guava:guava:30.1-jre'
-    api 'com.mojang:authlib:1.5.21'
->>>>>>> 4cf66fde
 
     // Code modification
     api "org.ow2.asm:asm:${asmVersion}"
