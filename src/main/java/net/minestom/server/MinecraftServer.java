package net.minestom.server;

import com.mojang.authlib.AuthenticationService;
import com.mojang.authlib.minecraft.MinecraftSessionService;
import com.mojang.authlib.yggdrasil.YggdrasilAuthenticationService;
import lombok.Getter;
import lombok.Setter;
import net.minestom.server.advancements.AdvancementManager;
import net.minestom.server.benchmark.BenchmarkManager;
import net.minestom.server.command.CommandManager;
import net.minestom.server.data.DataManager;
import net.minestom.server.data.DataType;
import net.minestom.server.data.SerializableData;
import net.minestom.server.entity.EntityManager;
import net.minestom.server.entity.EntityType;
import net.minestom.server.extras.mojangAuth.MojangCrypt;
import net.minestom.server.fluids.Fluid;
import net.minestom.server.gamedata.loottables.LootTableManager;
import net.minestom.server.gamedata.tags.TagManager;
import net.minestom.server.instance.InstanceManager;
import net.minestom.server.instance.block.Block;
import net.minestom.server.instance.block.BlockManager;
import net.minestom.server.instance.block.CustomBlock;
import net.minestom.server.instance.block.rule.BlockPlacementRule;
import net.minestom.server.item.Enchantment;
import net.minestom.server.item.Material;
import net.minestom.server.listener.manager.PacketListenerManager;
import net.minestom.server.network.ConnectionManager;
import net.minestom.server.network.PacketProcessor;
import net.minestom.server.network.PacketWriterUtils;
import net.minestom.server.network.netty.NettyServer;
import net.minestom.server.network.packet.server.play.PluginMessagePacket;
import net.minestom.server.network.packet.server.play.ServerDifficultyPacket;
import net.minestom.server.particle.Particle;
import net.minestom.server.ping.ResponseDataConsumer;
import net.minestom.server.plugins.PluginManager;
import net.minestom.server.potion.PotionType;
import net.minestom.server.recipe.RecipeManager;
import net.minestom.server.registry.ResourceGatherer;
import net.minestom.server.scoreboard.TeamManager;
import net.minestom.server.sound.Sound;
import net.minestom.server.stat.StatisticType;
import net.minestom.server.storage.StorageFolder;
import net.minestom.server.storage.StorageManager;
import net.minestom.server.timer.SchedulerManager;
import net.minestom.server.utils.thread.MinestomThread;
import net.minestom.server.utils.validate.Check;
import net.minestom.server.world.Difficulty;
import net.minestom.server.world.DimensionTypeManager;
import net.minestom.server.world.biomes.BiomeManager;
import org.slf4j.Logger;
import org.slf4j.LoggerFactory;

import java.io.IOException;
import java.net.Proxy;
import java.security.KeyPair;

public class MinecraftServer {
    @Getter
    private final static Logger LOGGER = LoggerFactory.getLogger(MinecraftServer.class);

    public static final int PROTOCOL_VERSION = 751;

    // Threads
    public static final String THREAD_NAME_BENCHMARK = "Ms-Benchmark";

    public static final String THREAD_NAME_MAIN_UPDATE = "Ms-MainUpdate";

    public static final String THREAD_NAME_TICK = "Ms-Tick";

    public static final String THREAD_NAME_PACKET_WRITER = "Ms-PacketWriterPool";
    public static final int THREAD_COUNT_PACKET_WRITER = 2;

    public static final String THREAD_NAME_BLOCK_BATCH = "Ms-BlockBatchPool";
    public static final int THREAD_COUNT_BLOCK_BATCH = 2;

    public static final String THREAD_NAME_SCHEDULER = "Ms-SchedulerPool";
    public static final int THREAD_COUNT_SCHEDULER = 1;

    public static final String THREAD_NAME_PARALLEL_CHUNK_SAVING = "Ms-ParallelChunkSaving";
    public static final int THREAD_COUNT_PARALLEL_CHUNK_SAVING = 4;

    // Config
    public static final int CHUNK_VIEW_DISTANCE = 10;
    public static final int ENTITY_VIEW_DISTANCE = 5;
    public static final int COMPRESSION_THRESHOLD = 256;
    // Can be modified at performance cost when increased
    public static final int TICK_PER_SECOND = 20;
    private static final int MS_TO_SEC = 1000;
    public static final int TICK_MS = MS_TO_SEC / TICK_PER_SECOND;

    @Getter @Setter
    private static boolean hardcoreLook = false;

    //Extras
    @Getter
    @Setter
    private static boolean fixLighting = true;

    //Rate Limiting
    private static int rateLimit = 0;

    // Networking
    private static PacketProcessor packetProcessor;
    private static PacketListenerManager packetListenerManager;
    private static NettyServer nettyServer;

    // In-Game Manager
    private static ConnectionManager connectionManager;
    private static InstanceManager instanceManager;
    private static BlockManager blockManager;
    private static EntityManager entityManager;
    private static CommandManager commandManager;
    private static RecipeManager recipeManager;
    private static StorageManager storageManager;
    private static DataManager dataManager;
    private static TeamManager teamManager;
    private static SchedulerManager schedulerManager;
    private static BenchmarkManager benchmarkManager;
    private static DimensionTypeManager dimensionTypeManager;
    private static BiomeManager biomeManager;
    private static AdvancementManager advancementManager;

    private static PluginManager pluginManager;

    private static UpdateManager updateManager;
    private static MinecraftServer minecraftServer;

    // Data
    private static ResponseDataConsumer responseDataConsumer;
    private static String brandName = "Minestom";
    private static Difficulty difficulty = Difficulty.NORMAL;
    private static LootTableManager lootTableManager;
    private static TagManager tagManager;

    //Mojang Auth
    @Getter
    private static KeyPair keyPair = MojangCrypt.generateKeyPair();
    @Getter
    private static AuthenticationService authService = new YggdrasilAuthenticationService(Proxy.NO_PROXY, "");
    @Getter
    private static MinecraftSessionService sessionService = authService.createMinecraftSessionService();

    public static MinecraftServer init() {
        if (minecraftServer != null) // don't init twice
            return minecraftServer;
        // warmup/force-init registries
        // without this line, registry types that are not loaded explicitly will have an internal empty registry in Registries
        // That can happen with PotionType for instance, if no code tries to access a PotionType field
        // TODO: automate (probably with code generation)
        Block.values();
        Material.values();
        PotionType.values();
        Enchantment.values();
        EntityType.values();
        Sound.values();
        Particle.values();
        StatisticType.values();
        Fluid.values();

        connectionManager = new ConnectionManager();
        packetProcessor = new PacketProcessor();
        packetListenerManager = new PacketListenerManager();

        instanceManager = new InstanceManager();
        blockManager = new BlockManager();
        entityManager = new EntityManager();
        commandManager = new CommandManager();
        recipeManager = new RecipeManager();
        storageManager = new StorageManager();
        dataManager = new DataManager();
        teamManager = new TeamManager();
        schedulerManager = new SchedulerManager();
        benchmarkManager = new BenchmarkManager();
        dimensionTypeManager = new DimensionTypeManager();
        biomeManager = new BiomeManager();
        advancementManager = new AdvancementManager();

        updateManager = new UpdateManager();

        pluginManager = PluginManager.getInstance();

        lootTableManager = new LootTableManager();
        tagManager = new TagManager();

        nettyServer = new NettyServer(packetProcessor);

        // Registry
        try {
            ResourceGatherer.ensureResourcesArePresent("1.16.2", null); // TODO: provide a way to give a path override, probably via launch arguments?
        } catch (IOException e) {
            LOGGER.error("An error happened during resource gathering. Minestom will attempt to load anyway, but things may not work, and crashes can happen.", e);
        }

        minecraftServer = new MinecraftServer();

        return minecraftServer;
    }

    /**
     * Get the current server brand name
     *
     * @return the server brand name
     */
    public static String getBrandName() {
        return brandName;
    }

    /**
     * Change the server brand name, update the name to all connected players
     *
     * @param brandName the server brand name
     */
    public static void setBrandName(String brandName) {
        Check.notNull(brandName, "The brand name cannot be null");
        MinecraftServer.brandName = brandName;

        PluginMessagePacket brandMessage = PluginMessagePacket.getBrandPacket();
        PacketWriterUtils.writeAndSend(connectionManager.getOnlinePlayers(), brandMessage);
    }

    /**
     * Get the max number of packets a client can send over 1 second
     *
     * @return the packet count limit over 1 second
     */
    public static int getRateLimit() {
        return rateLimit;
    }

    /**
     * Change the number of packet a client can send over 1 second without being disconnected
     *
     * @param rateLimit the number of packet, 0 to disable
     */
    public static void setRateLimit(int rateLimit) {
        MinecraftServer.rateLimit = rateLimit;
    }

    /**
     * Get the server difficulty showed in game option
     *
     * @return the server difficulty
     */
    public static Difficulty getDifficulty() {
        return difficulty;
    }

    /**
     * Change the server difficulty and send the appropriate packet to all connected clients
     *
     * @param difficulty the new server difficulty
     */
    public static void setDifficulty(Difficulty difficulty) {
        MinecraftServer.difficulty = difficulty;

        // The difficulty packet
        ServerDifficultyPacket serverDifficultyPacket = new ServerDifficultyPacket();
        serverDifficultyPacket.difficulty = difficulty;
        serverDifficultyPacket.locked = true; // Can only be modified on singleplayer
        // Send the packet to all online players
        PacketWriterUtils.writeAndSend(connectionManager.getOnlinePlayers(), serverDifficultyPacket);
    }

    /**
     * Get the manager handling all incoming packets
     *
     * @return the packet listener manager
     */
    public static PacketListenerManager getPacketListenerManager() {
        return packetListenerManager;
    }

    /**
     * Get the netty server
     *
     * @return the netty server
     */
    public static NettyServer getNettyServer() {
        return nettyServer;
    }

    /**
     * Get the manager handling all registered instances
     *
     * @return the instance manager
     */
    public static InstanceManager getInstanceManager() {
        return instanceManager;
    }

    /**
     * Get the manager handling {@link CustomBlock} and {@link BlockPlacementRule}
     *
     * @return the block manager
     */
    public static BlockManager getBlockManager() {
        return blockManager;
    }

    /**
     * Get the manager handling waiting players
     *
     * @return the entity manager
     */
    public static EntityManager getEntityManager() {
        return entityManager;
    }

    /**
     * Get the manager handling commands
     *
     * @return the command manager
     */
    public static CommandManager getCommandManager() {
        return commandManager;
    }

    /**
     * Get the manager handling recipes show to the clients
     *
     * @return the recipe manager
     */
    public static RecipeManager getRecipeManager() {
        return recipeManager;
    }

    /**
     * Get the manager handling storage
     *
     * @return the storage manager
     */
    public static StorageManager getStorageManager() {
        return storageManager;
    }

    /**
     * Get the manager handling {@link DataType} used by {@link SerializableData}
     *
     * @return the data manager
     */
    public static DataManager getDataManager() {
        return dataManager;
    }

    /**
     * Get the manager handling teams
     *
     * @return the team manager
     */
    public static TeamManager getTeamManager() {
        return teamManager;
    }

    /**
     * Get the manager handling scheduled tasks
     *
     * @return the scheduler manager
     */
    public static SchedulerManager getSchedulerManager() {
        return schedulerManager;
    }

    /**
     * Get the manager handling server monitoring
     *
     * @return the benchmark manager
     */
    public static BenchmarkManager getBenchmarkManager() {
        return benchmarkManager;
    }

    /**
     * Get the manager handling server connections
     *
     * @return the connection manager
     */
    public static ConnectionManager getConnectionManager() {
        return connectionManager;
    }

    /**
     * Get the consumer executed to show server-list data
     *
     * @return the response data consumer
     */
    public static ResponseDataConsumer getResponseDataConsumer() {
        return responseDataConsumer;
    }

    /**
     * Get the manager handling loot tables
     *
     * @return the loot table manager
     */
    public static LootTableManager getLootTableManager() {
        return lootTableManager;
    }

    /**
     * Get the manager handling dimensions
     *
     * @return the dimension manager
     */
    public static DimensionTypeManager getDimensionTypeManager() {
        return dimensionTypeManager;
    }

<<<<<<< HEAD
    public static BiomeManager getBiomeManager() {
        return biomeManager;
    }

=======
    /**
     * Get the manager handling advancements
     *
     * @return the advancement manager
     */
>>>>>>> ab86400e
    public static AdvancementManager getAdvancementManager() {
        return advancementManager;
    }

    /**
     * Get the manager handling tags
     *
     * @return the tag manager
     */
    public static TagManager getTagManager() {
        return tagManager;
    }

    /**
     * Get the manager handling the server ticks
     *
     * @return the update manager
     */
    public static UpdateManager getUpdateManager() {
        return updateManager;
    }

    /**
     * Start the server
     *
     * @param address              the server address
     * @param port                 the server port
     * @param responseDataConsumer the response data consumer, can be null
     */
    public void start(String address, int port, ResponseDataConsumer responseDataConsumer) {
        LOGGER.info("Starting Minestom server.");
        MinecraftServer.responseDataConsumer = responseDataConsumer;
        updateManager.start();
        nettyServer.start(address, port);
        long t1 = -System.nanoTime();
        pluginManager.loadPlugins();
        LOGGER.info("Plugins loaded in " + (t1+System.nanoTime())/1_000_000D + "ms");
        LOGGER.info("Minestom server started successfully.");
    }

    /**
     * Start the server
     *
     * @param address the server address
     * @param port    the server port
     */
    public void start(String address, int port) {
        start(address, port, null);
    }

    /**
     * Stops this server properly (saves if needed, kicking players, etc.)
     */
    public static void stopCleanly() {
        LOGGER.info("Stopping Minestom server.");
        updateManager.stop();
        nettyServer.stop();
        schedulerManager.shutdown();
        storageManager.getLoadedFolders().forEach(StorageFolder::close);
        LOGGER.info("Shutting down all thread pools.");
        benchmarkManager.disable();
        commandManager.stopConsoleThread();
        MinestomThread.shutdownAll();
        LOGGER.info("Minestom server stopped successfully.");
    }

}<|MERGE_RESOLUTION|>--- conflicted
+++ resolved
@@ -406,18 +406,15 @@
         return dimensionTypeManager;
     }
 
-<<<<<<< HEAD
     public static BiomeManager getBiomeManager() {
         return biomeManager;
     }
 
-=======
     /**
      * Get the manager handling advancements
      *
      * @return the advancement manager
      */
->>>>>>> ab86400e
     public static AdvancementManager getAdvancementManager() {
         return advancementManager;
     }
